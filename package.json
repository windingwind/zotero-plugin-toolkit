{
  "name": "zotero-plugin-toolkit",
  "type": "module",
  "version": "5.1.0-2",
  "description": "Toolkit for Zotero plugins",
  "author": "windingwind",
  "license": "MIT",
  "homepage": "https://github.com/windingwind/zotero-plugin-toolkit#readme",
  "repository": {
    "type": "git",
    "url": "git+https://github.com/windingwind/zotero-plugin-toolkit.git"
  },
  "bugs": {
    "url": "https://github.com/windingwind/zotero-plugin-toolkit/issues"
  },
  "keywords": [
    "zotero",
    "plugin",
    "developer",
    "toolkit"
  ],
  "exports": {
    ".": {
      "types": "./dist/index.d.ts",
      "import": "./dist/index.js"
    }
  },
  "types": "./dist/index.d.ts",
  "files": [
    "dist/**/*.d.ts",
    "dist/**/*.js",
    "docs/**/*"
  ],
  "engines": {
    "node": ">=18"
  },
  "scripts": {
    "dev": "tsc --watch",
    "build": "npm run prettier && npm run build:tsc && npm run build:docs",
    "build:tsc": "tsc",
    "build:docs": "api-extractor run --local --verbose && api-documenter markdown --input-folder ./temp --output-folder ./docs",
    "prettier": "prettier src --write",
    "lint:eslint": "eslint . --fix",
    "release": "bumpp --execute \"npm run build\"",
    "prepare": "husky",
    "update-deps": "npm update --save"
  },
  "devDependencies": {
    "@antfu/eslint-config": "^3.16.0",
    "@microsoft/api-documenter": "^7.26.27",
    "@microsoft/api-extractor": "^7.52.8",
    "@types/react": "^18.3.23",
    "@types/react-dom": "^18.3.7",
<<<<<<< HEAD
    "@types/react-intl": "^3.0.0",
    "bumpp": "^10.2.0",
=======
>>>>>>> 80b8118e
    "eslint": "^9.28.0",
    "husky": "^9.1.7",
    "lint-staged": "^15.5.2",
    "prettier": "^3.5.3",
<<<<<<< HEAD
=======
    "react-intl": "^7.1.11",
    "release-it": "^17.11.0",
>>>>>>> 80b8118e
    "typescript": "^5.8.3",
    "zotero-types": ">=4.0.0"
  },
  "publishConfig": {
    "access": "public",
    "registry": "https://registry.npmjs.org"
  },
  "directories": {
    "lib": "dist",
    "doc": "docs"
  },
  "prettier": {},
  "lint-staged": {
    "*.{ts,js,css}": "prettier --write"
  }
}<|MERGE_RESOLUTION|>--- conflicted
+++ resolved
@@ -51,20 +51,12 @@
     "@microsoft/api-extractor": "^7.52.8",
     "@types/react": "^18.3.23",
     "@types/react-dom": "^18.3.7",
-<<<<<<< HEAD
-    "@types/react-intl": "^3.0.0",
     "bumpp": "^10.2.0",
-=======
->>>>>>> 80b8118e
     "eslint": "^9.28.0",
     "husky": "^9.1.7",
     "lint-staged": "^15.5.2",
     "prettier": "^3.5.3",
-<<<<<<< HEAD
-=======
     "react-intl": "^7.1.11",
-    "release-it": "^17.11.0",
->>>>>>> 80b8118e
     "typescript": "^5.8.3",
     "zotero-types": ">=4.0.0"
   },
